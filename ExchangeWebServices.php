--- conflicted
+++ resolved
@@ -36,10 +36,10 @@
 	 * @var string
 	 */
 	const VERSION_2010_SP1 = 'Exchange2010_SP1';
-
+	
 	/**
 	 * Password to use when connecting to the Exchange server.
-	 *
+	 * 
 	 * @var string
 	 */
 	protected $password;
@@ -66,11 +66,7 @@
 	protected $username;
 	
 	/**
-<<<<<<< HEAD
 	 * Miscrosoft Exchange version that we are going to connect to
-=======
-	 * Password to use when connecting to the Exchange server.
->>>>>>> 7dd8249e
 	 * 
 	 * @var string
 	 * 
@@ -79,13 +75,8 @@
 	 * @see ExchangeWebServices::VERSION_2010
 	 * @see ExchangeWebServices::VERSION_2010_SP1
 	 */
-<<<<<<< HEAD
 	protected $version;
-
-=======
-	protected $password;
-	
->>>>>>> 7dd8249e
+	
 	/**
 	 * Constructor for the ExchangeWebServices class
 	 * 
@@ -108,8 +99,7 @@
 	 * 
 	 * @return NTLMSoapClient_Exchange
 	 */
-	public function getClient()
-	{
+	public function getClient() {
 		return $this->initializeSoapClient();
 	} // end function getClient()
 	
@@ -146,10 +136,9 @@
 		return true;
 	} // end function setUsername()
 	
-<<<<<<< HEAD
 	/**
 	 * Sets the version property
-	 *
+	 * 
 	 * @param string $version
 	 */
 	public function setVersion($version) {
@@ -157,9 +146,7 @@
 		
 		return true;
 	} // end function setVersion()
-
-=======
->>>>>>> 7dd8249e
+	
 	/**
 	 * Function Description
 	 * 
